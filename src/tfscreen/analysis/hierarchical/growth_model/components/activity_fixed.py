--- conflicted
+++ resolved
@@ -64,11 +64,7 @@
     """
 
     # Set activity for all genotypes to 1.0
-<<<<<<< HEAD
-    activity_dists = jnp.ones(data.batch_size)
-=======
     activity_dists = jnp.ones(data.batch_size)*1.0
->>>>>>> 72ebc887
 
     # Broadcast to full-sized tensor
     activity = activity_dists[None,None,None,None,None,None,:]
